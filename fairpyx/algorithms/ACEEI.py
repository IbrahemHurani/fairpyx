"""
    "Practical algorithms and experimentally validated incentives for equilibrium-based fair division (A-CEEI)"
     by ERIC BUDISH, RUIQUAN GAO, ABRAHAM OTHMAN, AVIAD RUBINSTEIN, QIANFAN ZHANG. (2023)
    link to the article: https://arxiv.org/pdf/2305.11406
     ALGORITHM 1: find an A-CEEI with (contested) EF-TB property


Programmers: Erga Bar-Ilan, Ofir Shitrit and Renana Turgeman.
Since: 2024-01
"""
from enum import Enum
import logging
import numpy as np

from fairpyx import Instance, AllocationBuilder
from fairpyx.utils import linear_program as lp
from fairpyx.utils.calculate_combinations import get_combinations_courses_sorted


class EFTBStatus(Enum):
    NO_EF_TB = 0
    EF_TB = 1
    CONTESTED_EF_TB = 2


logger = logging.getLogger(__name__)

# ---------------------The main function---------------------

def find_ACEEI_with_EFTB(alloc: AllocationBuilder, **kwargs):
    """
    ALGORITHM 1: find an A-CEEI with (contested) EF-TB property

    :param instance: a fair-course-allocation instance
    :param initial_budgets: Students' initial budgets
    :param delta: The step size
    :param epsilon: maximum budget perturbation
    :param t: type 𝑡 of the EF-TB constraint,
              0 for no EF-TB constraint,
              1 for EF-TB constraint,
              2 for contested EF-TB
    :return final courses prices, final budgets, final distribution

    >>> from fairpyx.adaptors import divide

    >>> from fairpyx.utils.test_utils import stringify

    >>> instance = Instance(
    ...     valuations={"avi":{"x":1, "y":2, "z":4}, "beni":{"x":2, "y":3, "z":1}},
    ...     agent_capacities=2,
    ...     item_capacities={"x":1, "y":1, "z":2})
    >>> initial_budgets = {"avi":2, "beni":3}
    >>> delta = 0.5
    >>> epsilon = 0.5
    >>> t = EFTBStatus.NO_EF_TB
    >>> stringify(divide(find_ACEEI_with_EFTB, instance=instance, initial_budgets=initial_budgets,
    ... delta=delta, epsilon=epsilon, t=t))
    "{avi:['x', 'z'], beni:['y', 'z']}"

    >>> instance = Instance(
    ... valuations={"avi":{"x":5, "y":2, "z":1}, "beni":{"x":4, "y":1, "z":3}},
    ... agent_capacities=2,
    ... item_capacities={"x":1, "y":1, "z":2})
    >>> initial_budgets = {"avi":3, "beni":4}
    >>> delta = 0.5
    >>> epsilon = 1
    >>> t = EFTBStatus.EF_TB
    >>> stringify(divide(find_ACEEI_with_EFTB, instance=instance, initial_budgets=initial_budgets,
    ... delta=delta, epsilon=epsilon, t=t))
    "{avi:['y', 'z'], beni:['x', 'z']}"

    >>> instance = Instance(
    ...     valuations={"avi":{"x":5, "y":5, "z":1}, "beni":{"x":4, "y":6, "z":4}},
    ...     agent_capacities=2,
    ...     item_capacities={"x":1, "y":2, "z":2})
    >>> initial_budgets = {"avi":5, "beni":4}
    >>> delta = 0.5
    >>> epsilon = 2
    >>> t = EFTBStatus.EF_TB
    >>> stringify(divide(find_ACEEI_with_EFTB, instance=instance, initial_budgets=initial_budgets,
    ... delta=delta, epsilon=epsilon, t=t))
    "{avi:['x', 'y'], beni:['y', 'z']}"

    >>> instance = Instance(
    ...     valuations={"avi":{"x":10, "y":20}, "beni":{"x":10, "y":20}},
    ...     agent_capacities=1,
    ...     item_capacities = {"x":1, "y":1})
    >>> initial_budgets = {"avi":1.1, "beni":1}
    >>> delta = 0.1
    >>> epsilon = 0.2
    >>> t = EFTBStatus.EF_TB
    >>> stringify(divide(find_ACEEI_with_EFTB, instance=instance, initial_budgets=initial_budgets,
    ...     delta=delta, epsilon=epsilon, t=t))
    "{avi:['y'], beni:['x']}"

    >>> instance = Instance(
    ... valuations={"avi":{"x":2}, "beni":{"x":3}},
    ... agent_capacities=1,
    ... item_capacities = {"x":1})
    >>> initial_budgets = {"avi":1.1, "beni":1}
    >>> delta = 0.1
    >>> epsilon = 0.2
    >>> t = EFTBStatus.EF_TB
    >>> stringify(divide(find_ACEEI_with_EFTB, instance=instance,
    ... initial_budgets=initial_budgets,delta=delta, epsilon=epsilon, t=t))
    "{avi:['x'], beni:[]}"

    >>> instance = Instance(valuations={"avi":{"x":5, "y":4, "z":1},
    ...    "beni":{"x":4, "y":6, "z":3}},
    ...     agent_capacities=2,
    ...     item_capacities={"x":1, "y":1, "z":2})
    >>> initial_budgets = {"avi":5, "beni":4}
    >>> delta = 0.5
    >>> epsilon = 2
    >>> t = EFTBStatus.CONTESTED_EF_TB
    >>> stringify(divide(find_ACEEI_with_EFTB, instance=instance, initial_budgets=initial_budgets,
    ... delta=delta, epsilon=epsilon, t=t))
    "{avi:['x', 'z'], beni:['y', 'z']}"
    """
    # allocation = [[0 for _ in range(instance.num_of_agents)] for _ in range(instance.num_of_items)]
    # 1) init prices vector to be 0

    initial_budgets = kwargs.get('initial_budgets')
    delta = kwargs.get('delta')
    epsilon = kwargs.get('epsilon')
    t = kwargs.get('t')

    logger.info("ACEEI algorithm with initial budgets = %s, delta = %s, epsilon = %s, t = %s", initial_budgets, delta, epsilon, t)


    prices = {key: 0 for key in alloc.remaining_items()}
    clearing_error = 1
    new_budgets = {}
    while clearing_error:
        # 2) 𝜖-budget perturbation
        new_budgets, clearing_error, allocation, excess_demand_per_course = find_budget_perturbation(
            initial_budgets, epsilon, prices, alloc.instance, t)
        
        if clearing_error is None:
            raise ValueError("Clearing error is None")
        # 3) If ∥𝒛˜(𝒖,𝒄, 𝒑, 𝒃) ∥2 = 0, terminate with 𝒑* = 𝒑, 𝒃* = 𝒃
        logger.debug("Clearing error %s", clearing_error)
        if np.allclose(clearing_error, 0):
            break
        # 4) update 𝒑 ← 𝒑 + 𝛿𝒛˜(𝒖,𝒄, 𝒑, 𝒃), then go back to step 2.
        for key in prices:
            prices[key] += delta * excess_demand_per_course[key]
        logger.info("Update prices to %s\n", prices)

    logger.info("Clearing error 0!")
    for student, (price, bundle) in new_budgets.items():
        logger.info(f"Giving {bundle} to {student}")
        alloc.give_bundle(student, bundle)

    # print the final budget (b* = new_budgets) for each student
    final_budget = ""
    for key, value in new_budgets.items():
        final_budget += f"{key}: {value[0]}, "

    # Remove the trailing comma and space
    final_budget = final_budget.rstrip(", ")
    logger.info(f"\nfinal budget b* = {final_budget}")
    # print the final price (p* = prices) for each course
    logger.info(f"\nfinal prices p* = {prices}")

# ---------------------helper functions:---------------------
def student_best_bundle_per_budget(prices: dict, instance: Instance, epsilon: any, initial_budgets: dict):
    """
    Return a dict that says for each budget what is the bundle with the maximum utility that a student can take

    :param different_budgets: different budgets that will give to every student different bundles
    :param prices: courses prices
    :param instance: a fair-course-allocation instance

    :return matrix_a: that says for each budget what is the bundle with the maximum utility that a student can take

    Example run 3 iteration 7
    >>> instance = Instance(
    ...     valuations={"Alice":{"x":5, "y":5, "z":1}, "Bob":{"x":4, "y":6, "z":4}},
    ...     agent_capacities=2,
    ...     item_capacities={"x":1, "y":2, "z":2})
    >>> initial_budgets = {"Alice": 5, "Bob": 4}
    >>> epsilon = 2
    >>> prices = {"x": 2.5, "y": 0, "z": 0}
    >>> student_best_bundle_per_budget(prices, instance, epsilon,initial_budgets)
    {'Alice': {3: ('x', 'y')}, 'Bob': {2.5: ('x', 'y'), 2: ('y', 'z')}}

    # Alice: 3-7: (10, [x,y] , p=2.5) (6, [x,z] p=2.5) (6, [y,z] p=0)
    # BOB: 2-6: (10, [x,y] p=2,5), (10, [y,z] p=0) (8, [x,z] p=2.5)

    Example run 6 iteration 5
    >>> instance = Instance(
    ...     valuations={"Alice":{"x":5, "y":4, "z":1}, "Bob":{"x":4, "y":6, "z":3}},
    ...     agent_capacities=2,
    ...     item_capacities={"x":1, "y":1, "z":2})
    >>> initial_budgets = {"Alice": 5, "Bob": 4}
    >>> epsilon = 2
    >>> prices = {"x": 1.5, "y": 2, "z": 0}
    >>> student_best_bundle_per_budget(prices, instance, epsilon,initial_budgets)
    {'Alice': {3.5: ('x', 'y'), 3: ('x', 'z')}, 'Bob': {3.5: ('x', 'y'), 2: ('y', 'z')}}

    # Alice: 3-7 -> (9, [x,y], p=3.5) (6, [x,z], p=1.5) (5, [y,z], p=2) (5 , x , p=1.5) (4, y, p=2) (1, z, p=0)
    # Bob: 2-6 -> (10, [x,y]. p=3.5) , (9, [y,z], p=2) , (7, [x.z] , p=1.5) , (6, [y] p=1.5) , (4, [x]. p= 1.5), (3, [z]), p=0)


    >>> instance = Instance(
    ...     valuations={"Alice":{"x":1, "y":1, "z":3}},
    ...     agent_capacities=2,
    ...     item_capacities={"x":1, "y":1, "z":2})
    >>> initial_budgets = {"Alice": 5}
    >>> epsilon = 0.1
    >>> prices = {"x": 2, "y": 2, "z": 5}
    >>> student_best_bundle_per_budget(prices, instance, epsilon,initial_budgets)
    {'Alice': {4.9: ('x', 'y')}}

    """

    logger.debug("    student_best_bundle_per_budget for initial budgets = %s, prices = %s, epsilon = %s", initial_budgets, prices, epsilon)
    best_bundle_per_budget = {student: {} for student in instance.agents}
<<<<<<< HEAD
    # logger.info("START combinations")
    combinations_courses_sorted = get_combinations_courses_sorted(instance)
=======
    for student in instance.agents:
        combinations_courses_sorted = get_combinations_courses_sorted(instance, student)
>>>>>>> 9b3ba4e7

    for student in instance.agents:
        # Setting the min and max budget according to the definition
        min_budget = initial_budgets[student] - epsilon
        max_budget = initial_budgets[student] + epsilon

        # Sort the combinations of the courses in descending order according to utility. We went through the
        # budgets in descending order, for each budget we looked for the combination with the maximum value that
        # could be taken in that budget.
        min_price = float('inf')

<<<<<<< HEAD
        for combination in combinations_courses_sorted[student]:
            price_combination = sum(prices[course] for course in combination)
=======
        for combination in combinations_courses_sorted:
            price_of_combination = sum(prices[course] for course in combination)

            if price_of_combination > max_budget:
                continue   # bundle is too expensive for student - irrelevant
>>>>>>> 9b3ba4e7

            if price_of_combination <= min_budget:
                best_bundle_per_budget[student][min_budget] = combination
                break

            if price_of_combination < min_price:
                min_price = price_of_combination
                best_bundle_per_budget[student][price_of_combination] = combination
        logger.debug("    for student %s, the best bundles are %s", student, best_bundle_per_budget[student])

    return best_bundle_per_budget


def find_budget_perturbation(initial_budgets: dict, epsilon: float, prices: dict, instance: Instance, t: Enum):
    # return: new_budgets, norma, allocation, excess_demand
    logger.debug("  find_budget_perturbation for initial budgets = %s, prices = %s, epsilon = %s", initial_budgets, prices, epsilon)
    map_student_to_best_bundle_per_budget = student_best_bundle_per_budget(prices, instance, epsilon, initial_budgets)
    # TODO: make sure student get empty bundle when necessary and pass it to optimize_model
    new_budgets, clearing_error, excess_demand_per_course = lp.optimize_model(
        map_student_to_best_bundle_per_budget, instance, prices, t, initial_budgets)
    logger.debug("  Budget perturbation with lowest clearing error: new_budgets = %s, clearing_error = %s, excess_demand_per_course = %s", 
                 new_budgets, clearing_error, excess_demand_per_course)
    if clearing_error is None:
        raise ValueError("Clearing error is None")
    # logger.info(f"new_budgets in find_budget_perturbation: {new_budgets}")
    return new_budgets, clearing_error, map_student_to_best_bundle_per_budget, excess_demand_per_course

if __name__ == "__main__":
<<<<<<< HEAD
=======
    import doctest, sys
    print("\n", doctest.testmod(), "\n")
    # sys.exit(0)

>>>>>>> 9b3ba4e7
    from fairpyx.adaptors import divide
    import sys

    logger.setLevel(logging.DEBUG)
    lp.logger.setLevel(logging.WARNING)

    instance = Instance(
        valuations={"avi":{"x":2}, "beni":{"x":3}},
        agent_capacities=1,
        item_capacities = {"x":1})
    initial_budgets = {"avi":1.1, "beni":1}
    delta = 0.1
    epsilon = 0.2
    t = EFTBStatus.EF_TB
    divide(find_ACEEI_with_EFTB, instance=instance,
            initial_budgets=initial_budgets,delta=delta, epsilon=epsilon, t=t)





    # from fairpyx.utils.test_utils import stringify

    # print(doctest.run_docstring_examples(find_ACEEI_with_EFTB, globals()))
    #

    # instance = Instance(
    #     valuations={"alice": {"CS161": 5, "ECON101": 3, "IR": 6},
    #                 "bob": {"CS161": 3, "ECON101": 2, "IR": 0},
    #                 "eve-1": {"CS161": 0, "ECON101": 10, "IR": 1},
    #                 "eve-2": {"CS161": 0, "ECON101": 10, "IR": 1},
    #                 "eve-3": {"CS161": 0, "ECON101": 10, "IR": 1},
    #                 "eve-4": {"CS161": 0, "ECON101": 10, "IR": 1},
    #                 "eve-5": {"CS161": 0, "ECON101": 10, "IR": 1},
    #                 "eve-6": {"CS161": 0, "ECON101": 10, "IR": 1},
    #                 "eve-7": {"CS161": 0, "ECON101": 10, "IR": 1},
    #                 "eve-8": {"CS161": 0, "ECON101": 10, "IR": 1},
    #                 "eve-9": {"CS161": 0, "ECON101": 10, "IR": 1},
    #                 "eve-10": {"CS161": 0, "ECON101": 10, "IR": 1}},
    #     agent_capacities=2,
    #     item_capacities={"CS161": 1, "ECON101": 10, "IR": 100})
    # initial_budgets = {"alice": 4.7, "bob": 4.4, "eve-1": 6, "eve-2": 1, "eve-3": 1, "eve-4": 1, "eve-5": 1, "eve-6": 1,
    #                    "eve-7": 1, "eve-8": 1, "eve-9": 1, "eve-10": 1}
    # delta = 0.5
    # epsilon = 0.5
    # t = EFTBStatus.EF_TB
    #
    # print(divide(find_ACEEI_with_EFTB, instance=instance, initial_budgets=initial_budgets, delta=delta, epsilon=epsilon,
    #              t=t))

    instance = Instance(
        valuations={"alice": {"CS161": 5, "ECON101": 3, "IR": 6}, "bob": {"CS161": 3, "ECON101": 5, "IR": 0},
                    "eve": {"CS161": 1, "ECON101": 10, "IR": 0}},
        agent_capacities=2,
        item_capacities={"CS161": 1, "ECON101": 1, "IR": 100000})
    initial_budgets = {"alice": 2, "bob": 1, "eve": 4}
    delta = 0.5
    epsilon = 0.5
    t = EFTBStatus.EF_TB
    print(divide(find_ACEEI_with_EFTB, instance=instance, initial_budgets=initial_budgets, delta=delta, epsilon=epsilon,
                 t=t))<|MERGE_RESOLUTION|>--- conflicted
+++ resolved
@@ -217,13 +217,7 @@
 
     logger.debug("    student_best_bundle_per_budget for initial budgets = %s, prices = %s, epsilon = %s", initial_budgets, prices, epsilon)
     best_bundle_per_budget = {student: {} for student in instance.agents}
-<<<<<<< HEAD
-    # logger.info("START combinations")
     combinations_courses_sorted = get_combinations_courses_sorted(instance)
-=======
-    for student in instance.agents:
-        combinations_courses_sorted = get_combinations_courses_sorted(instance, student)
->>>>>>> 9b3ba4e7
 
     for student in instance.agents:
         # Setting the min and max budget according to the definition
@@ -235,16 +229,11 @@
         # could be taken in that budget.
         min_price = float('inf')
 
-<<<<<<< HEAD
         for combination in combinations_courses_sorted[student]:
-            price_combination = sum(prices[course] for course in combination)
-=======
-        for combination in combinations_courses_sorted:
             price_of_combination = sum(prices[course] for course in combination)
 
             if price_of_combination > max_budget:
                 continue   # bundle is too expensive for student - irrelevant
->>>>>>> 9b3ba4e7
 
             if price_of_combination <= min_budget:
                 best_bundle_per_budget[student][min_budget] = combination
@@ -265,7 +254,7 @@
     # TODO: make sure student get empty bundle when necessary and pass it to optimize_model
     new_budgets, clearing_error, excess_demand_per_course = lp.optimize_model(
         map_student_to_best_bundle_per_budget, instance, prices, t, initial_budgets)
-    logger.debug("  Budget perturbation with lowest clearing error: new_budgets = %s, clearing_error = %s, excess_demand_per_course = %s", 
+    logger.debug("  Budget perturbation with lowest clearing error: new_budgets = %s, clearing_error = %s, excess_demand_per_course = %s",
                  new_budgets, clearing_error, excess_demand_per_course)
     if clearing_error is None:
         raise ValueError("Clearing error is None")
@@ -273,15 +262,11 @@
     return new_budgets, clearing_error, map_student_to_best_bundle_per_budget, excess_demand_per_course
 
 if __name__ == "__main__":
-<<<<<<< HEAD
-=======
     import doctest, sys
     print("\n", doctest.testmod(), "\n")
     # sys.exit(0)
 
->>>>>>> 9b3ba4e7
     from fairpyx.adaptors import divide
-    import sys
 
     logger.setLevel(logging.DEBUG)
     lp.logger.setLevel(logging.WARNING)
